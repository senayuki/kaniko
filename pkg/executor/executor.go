--- conflicted
+++ resolved
@@ -1,12 +1,9 @@
 /*
 Copyright 2018 Google LLC
-
 Licensed under the Apache License, Version 2.0 (the "License");
 you may not use this file except in compliance with the License.
 You may obtain a copy of the License at
-
     http://www.apache.org/licenses/LICENSE-2.0
-
 Unless required by applicable law or agreed to in writing, software
 distributed under the License is distributed on an "AS IS" BASIS,
 WITHOUT WARRANTIES OR CONDITIONS OF ANY KIND, either express or implied.
@@ -45,11 +42,7 @@
 	"io/ioutil"
 )
 
-<<<<<<< HEAD
-func DoBuild(dockerfilePath, srcContext, snapshotMode string) (name.Reference, v1.Image, error) {
-=======
-func DoBuild(dockerfilePath, srcContext, destination, snapshotMode string, dockerInsecureSkipTLSVerify bool, args []string) error {
->>>>>>> ef191beb
+func DoBuild(dockerfilePath, srcContext, snapshotMode string, args []string) (name.Reference, v1.Image, error) {
 	// Parse dockerfile and unpack base image to root
 	d, err := ioutil.ReadFile(dockerfilePath)
 	if err != nil {
@@ -104,46 +97,10 @@
 		if err != nil {
 			return nil, nil, err
 		}
-<<<<<<< HEAD
-=======
-	}
-	if err := util.GetFSFromImage(sourceImage); err != nil {
-		return err
-	}
-
-	hasher, err := getHasher(snapshotMode)
-	if err != nil {
-		return err
-	}
-	l := snapshot.NewLayeredMap(hasher)
-	snapshotter := snapshot.NewSnapshotter(l, constants.RootDir)
-
-	// Take initial snapshot
-	if err := snapshotter.Init(); err != nil {
-		return err
-	}
-
-	destRef, err := name.ParseReference(destination, name.WeakValidation)
-	if err != nil {
-		return err
-	}
-	// Set environment variables within the image
-	if err := image.SetEnvVariables(sourceImage); err != nil {
-		return err
-	}
-
-	imageConfig, err := sourceImage.ConfigFile()
-	if err != nil {
-		return err
-	}
-	buildArgs := dockerfile.NewBuildArgs(args)
-	// Currently only supports single stage builds
-	for _, stage := range stages {
->>>>>>> ef191beb
 		if err := resolveOnBuild(&stage, &imageConfig.Config); err != nil {
 			return nil, nil, err
 		}
-
+		buildArgs := dockerfile.NewBuildArgs(args)
 		for _, cmd := range stage.Commands {
 			dockerCommand, err := commands.GetCommand(cmd, srcContext)
 			if err != nil {
@@ -152,16 +109,11 @@
 			if dockerCommand == nil {
 				continue
 			}
-<<<<<<< HEAD
-			if err := dockerCommand.ExecuteCommand(&imageConfig.Config); err != nil {
+			if err := dockerCommand.ExecuteCommand(&imageConfig.Config, buildArgs); err != nil {
 				return nil, nil, err
 			}
 			if !finalStage {
 				continue
-=======
-			if err := dockerCommand.ExecuteCommand(&imageConfig.Config, buildArgs); err != nil {
-				return err
->>>>>>> ef191beb
 			}
 			// Now, we get the files to snapshot from this command and take the snapshot
 			snapshotFiles := dockerCommand.FilesToSnapshot()
@@ -202,7 +154,7 @@
 			}
 			return ref, sourceImage, nil
 		}
-		if err := saveStageDependencies(index, stages); err != nil {
+		if err := saveStageDependencies(index, stages, buildArgs); err != nil {
 			return nil, nil, err
 		}
 		// Delete the filesystem
@@ -229,9 +181,9 @@
 	}
 	return remote.Write(destRef, image, pushAuth, http.DefaultTransport, wo)
 }
-func saveStageDependencies(index int, stages []instructions.Stage) error {
+func saveStageDependencies(index int, stages []instructions.Stage, buildArgs *dockerfile.BuildArgs) error {
 	// First, get the files in this stage later stages will need
-	dependencies, err := dockerfile.Dependencies(index, stages)
+	dependencies, err := dockerfile.Dependencies(index, stages, buildArgs)
 	logrus.Infof("saving dependencies %s", dependencies)
 	if err != nil {
 		return err
