--- conflicted
+++ resolved
@@ -139,8 +139,7 @@
 
 kaniko uses Docker credential helpers to push images to a registry.
 
-<<<<<<< HEAD
-kaniko comes with support for Docker `config.json` and GCR, but configuring another credential helper should allow pushing to a different registry.
+kaniko comes with support for GCR, Docker `config.json` and Amazon ECR, but configuring another credential helper should allow pushing to a different registry.
 
 #### Pushing to Docker Hub
 
@@ -163,8 +162,6 @@
 Run kaniko with the `config.json` inside `/root/.docker/config.json`
 
     docker run -ti --rm -v `pwd`:/workspace -v config.json:/root/.docker/config.json:ro gcr.io/kaniko-project/executor:latest --dockerfile=Dockerfile --destination=yourimagename
-=======
-kaniko comes with support for GCR and Amazon ECR, but configuring another credential helper should allow pushing to a different registry.
 
 #### Pushing to Amazon ECR
 The Amazon ECR [credential helper](https://github.com/awslabs/amazon-ecr-credential-helper) is built in to the kaniko executor image.
@@ -217,7 +214,6 @@
         name: docker-config
 ```
 ### Debug Image
->>>>>>> d2fc49f5
 
 The kaniko executor image is based off of scratch and doesn't contain a shell.
 We provide `gcr.io/kaniko-project/executor:debug`, a debug image which consists of the kaniko executor image along with a busybox shell to enter.
